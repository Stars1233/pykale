"""
Logging functions, including saving results from multiple runs to CSV, from https://github.com/criteo-research/pytorch-ada/blob/master/adalib/ada/utils/experimentation.py and
https://github.com/criteo-research/pytorch-ada/blob/master/adalib/ada/utils/experimentation_results.py
"""
import hashlib
import json
import logging
import os.path
import re
import shutil
from datetime import datetime

import numpy as np
import pandas as pd
from pytorch_lightning.callbacks import ModelCheckpoint


def param_to_str(param_dict):
    """Convert (hyper)parameter to a string"""

    def key_val_mapper(kv):
        if isinstance(kv[1], dict):
            return param_to_str(kv[1])
        if isinstance(kv[1], float):
            return f"{kv[0]}{kv[1]:.2f}"
        if isinstance(kv[1], bool):
            return kv[0] if kv[1] else f"no-{kv[0]}"
        if isinstance(kv[1], str):
            return kv[1]
        if isinstance(kv[1], np.ndarray):
            # return "array"
            return "x".join(map(str, kv[1].flatten()))
        return f"{kv[0]}{kv[1]}"

    return "-".join(map(key_val_mapper, param_dict.items()))


def create_timestamp_string(fmt="%Y-%m-%d.%H.%M.%S.%f"):
    now = datetime.now()
    time_str = now.strftime(fmt)
    return time_str


def param_to_hash(param_dict):
    """Generate a hash for a fixed hyperparameter setting"""
    config_hash = hashlib.md5(json.dumps(param_dict, sort_keys=True).encode("utf-8")).hexdigest()
    return config_hash


def record_hashes(hash_file, hash_, value):
    """Record the hash and assoicated (training) parameters

    Args:
        hash_file (string): the (json) file for recording hash info
        hash_ (hash): the hash
        value (dictionary): the (unique parameter) setting
    """
    if os.path.exists(hash_file):
        with open(hash_file, "r") as fd:
            known_hashes = json.load(fd)
    else:
        known_hashes = {}

    if hash_ not in known_hashes:
        known_hashes[hash_] = value
        with open(hash_file, "w") as fd:
            json.dump(known_hashes, fd, indent=2)
            fd.write("\n")
        return True
    return False


def setup_logger(train_params, output_dir, method_name, seed):
    """[summary]

    Args:
        train_params (dictionary): training parameters to generate a unique hash for logging
        output_dir (string): the path to log results
        method_name (string): the ML method

    Returns:
        [type]: [description]
        logger (logging): a logger for logging results
        results (kale.utils.csv_logger.XpResults): csv logger
        checkpoint_callback (pytorch_lightning.callbacks.ModelCheckpoint): for callback
        test_csv_file (string): the unique csv file to log results for a fixed set of training
                                parameters for different methods
    """
    params_hash = param_to_hash(train_params)
    hash_file = os.path.join(output_dir, "parameters.json")
    record_hashes(hash_file, params_hash, train_params)
    output_file_prefix = os.path.join(output_dir, params_hash)

    test_csv_file = f"{output_file_prefix}.csv"
    checkpoint_dir = os.path.join(output_dir, "checkpoints", params_hash)

    # To simplify

    path_method_name = re.sub(r"[^-/\w\.]", "_", method_name)
    full_checkpoint_dir = os.path.join(checkpoint_dir, path_method_name, f"seed_{seed}")
    checkpoint_callback = ModelCheckpoint(
        filepath=os.path.join(full_checkpoint_dir, "{epoch}"),
        monitor="last_epoch",
        mode="max",
    )

    results = XpResults.from_file(["source acc", "target acc", "domain acc"], test_csv_file)
    format_str = "@%(asctime)s %(name)s [%(levelname)s] - (%(message)s)"
    logging.basicConfig(format=format_str)
    logger = logging.getLogger()
    logger.setLevel(logging.INFO)

    return logger, results, checkpoint_callback, test_csv_file


# From https://github.com/criteo-research/pytorch-ada/blob/master/adalib/ada/utils/experimentation_results.py
class XpResults:
    """
    Args:
        metrics (list of string): Which metrics to record.
        df (pandas.DataFrame, optional): columns are: metrics + [seed, method, split].
        Defaults to None.
    """

    @staticmethod
    def from_file(metrics, filepath):
        """Set up what metrics to log and where to log

        Args:
            metrics (list of string): metrics to record
            filepath ([type]): the filepath to save the metric values

        Returns:
            kale.utils.csv_logger.XpResults: csv logger
        """
        if os.path.exists(filepath):
            df = pd.read_csv(filepath, index_col=0)
            # time_str = xp.create_timestamp_string()
            time_str = create_timestamp_string()
            backup_file = f"{filepath}.{time_str}.bak"
            logging.info(f"Copying {filepath} to {backup_file}")
            shutil.copyfile(filepath, backup_file)
            return XpResults(metrics, df)
        else:
            return XpResults(metrics)

    def __init__(self, metrics, df=None):
        """
        Args:
            metrics (list of string): Which metrics to record.
            df (pandas.DataFrame, optional): columns are: metrics + [seed, method, split].
            Defaults to None.
        """
        self._metrics = metrics[:]
        if df is None:
            self._df = pd.DataFrame(columns=metrics + ["seed", "method", "split"])
        else:
            self._df = df.copy()

    def __len__(self):
        return len(self._df)

    def already_computed(self, method_name, seed):
        if len(self._df) == 0:
            return False
        ms_df = self._df.query(f"method == '{method_name}' and seed == '{seed}'")
        if len(ms_df) == 0:
            return False
        for m in self._metrics:
            if m not in ms_df.columns:
                return False
        return True

    def remove(self, method_names):
        logging.info(method_names)
        self._df = self._df[~self._df["method"].isin(method_names)]

    def update(self, is_validation, method_name, seed, metric_values):
        """Update the log with metric values"""
        split, prefix = ("Validation", "V") if is_validation else ("Test", "Te")
        results = pd.DataFrame(
            {k: metric_values.get(f"{prefix}_{k.replace(' ', '_')}", None) for k in self._metrics},
            index=[0],
        )
        results["seed"] = seed
        results["method"] = method_name
        results["split"] = split
        self._df = self._df.append(results, ignore_index=True)

    def get_data(self):
        return self._df

    def get_best_archi_seed(self):
        return self._df.sort_values(by=self._metrics, ascending=False).head(1).seed.values[0]

    def get_last_seed(self):
        return self._df.tail(1).seed.values[0]

    def get_mean_seed(self, mean_metric):
        """Sorted (ascending) mean metric values for all seeds"""
        if mean_metric not in self._metrics:
            raise ValueError(f"Unknown metric: {mean_metric}")
        all_res_valid = self._df.query("split=='Validation'").dropna()
        if all_res_valid.empty:
            all_res_valid = self._df.query("split=='Test'").dropna()
        all_res_valid[mean_metric] = all_res_valid[mean_metric].astype(np.float)
        tres_means = all_res_valid.groupby("method").mean()[mean_metric]
        all_seed_res = all_res_valid.pivot(index="seed", columns="method", values=mean_metric)

        def dist_to_mean(row):
            return np.mean((row - tres_means) ** 2)

        all_seed_res["dist"] = all_seed_res.apply(dist_to_mean, axis=1)
        return all_seed_res.sort_values(by="dist", ascending=True).head(1).index[0]

    def to_csv(self, filepath):
        """Data frame to CSV"""
        self._df.to_csv(filepath)

    def print_scores(
<<<<<<< HEAD
            self,
            method_name,
            split="Validation",
            stdout=True,
            fdout=None,
            print_func=print,
            file_format="markdown",
=======
        self,
        method_name,
        split="Validation",
        stdout=True,
        fdout=None,
        print_func=logging.info,
        file_format="markdown",
>>>>>>> 68e23bc1
    ):
        """Print out the performance scores (over multiple runs)"""
        mres = self._df.query(f"method == '{method_name}' and split == '{split}'")
        nsamples = len(mres)
        mmres = [(mres[m].mean(), mres[m].std() / np.sqrt(nsamples)) for m in self._metrics]
        if stdout:
            print_func("{} {}\t {}".format(split, method_name, "\t\t".join((f"{m * 100:.1f}% +- {1.96 * s * 100:.2f} ({nsamples} runs)" for m, s in mmres))))
        if fdout is not None:
            if file_format == "markdown":
                fdout.write(f"|{method_name}|")
                fdout.write("|".join((f"{m * 100:.1f}% +- {1.96 * s * 100:.2f}" for m, s in mmres)))
                fdout.write("|\n")
            else:
                fdout.write(method_name)
                fdout.write(" " * (10 - len(method_name)))
                fdout.write("\t\t".join((f"{m * 100:.1f}% +- {1.96 * s * 100:.2f}" for m, s in mmres)))
                fdout.write(f" ({split})")
                fdout.write("\n")

    def append_to_txt(self, filepath, test_params, nseeds, splits=None):
        """Append log info to a text log file"""
        if splits is None:
            splits = ["Validation", "Test"]
        with open(filepath, "a") as fd:
            fd.write(param_to_str(test_params))
            # fd.write(xp.param_to_str(test_params))
            fd.write("\n")
            logging.info(" " * 10, "\t\t".join(self._metrics))
            fd.write("nseeds = ")
            fd.write(str(nseeds))
            fd.write("\n")
            fd.write("method\t")
            fd.write("\t\t".join(self._metrics))
            fd.write("\n")
            for name in self._df.method.unique():
                for split in splits:
                    self.print_scores(
                        method_name=name,
                        split=split,
                        stdout=True,
                        fdout=fd,
                        file_format="text",
                    )
            fd.write("\n")

    def append_to_markdown(self, filepath, test_params, nseeds, splits=None):
        """Append log info to a markdown log file"""
        if splits is None:
            splits = ["Validation", "Test"]
        with open(filepath, "a") as fd:
            fd.write(param_to_str(test_params))
            # fd.write(xp.param_to_str(test_params))
            fd.write("\n")
            logging.info(" " * 10, "\t\t".join(self._metrics))
            fd.write("nseeds = ")
            fd.write(str(nseeds))
            fd.write("\n")
            fd.write(f"|Method|{'|'.join(self._metrics)}|\n")
            fd.write("|:----|")
            for i in range(len(self._metrics)):
                fd.write(":---:|")
            fd.write("\n")
            for name in self._df.method.unique():
                for split in splits:
                    self.print_scores(method_name=name, split=split, stdout=True, fdout=fd)
            fd.write("\n")<|MERGE_RESOLUTION|>--- conflicted
+++ resolved
@@ -218,15 +218,6 @@
         self._df.to_csv(filepath)
 
     def print_scores(
-<<<<<<< HEAD
-            self,
-            method_name,
-            split="Validation",
-            stdout=True,
-            fdout=None,
-            print_func=print,
-            file_format="markdown",
-=======
         self,
         method_name,
         split="Validation",
@@ -234,7 +225,6 @@
         fdout=None,
         print_func=logging.info,
         file_format="markdown",
->>>>>>> 68e23bc1
     ):
         """Print out the performance scores (over multiple runs)"""
         mres = self._df.query(f"method == '{method_name}' and split == '{split}'")
