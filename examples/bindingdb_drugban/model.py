import os
import sys

import pandas as pd
from torch.utils.data import DataLoader

from kale.embed.model_lib.drugban import BCNConfig, DecoderConfig, DrugBAN, DrugConfig, FullConfig, ProteinConfig
from kale.loaddata.molecular_datasets import DTIDataset
from kale.pipeline.drugban_trainer import DrugbanTrainer

sys.path.append("../../../pykale/")
from kale.loaddata.sampler import MultiDataLoader


def get_dataset(dataFolder, da_task, **kwargs):
    if not da_task:
        df_train = pd.read_csv(os.path.join(dataFolder, "train.csv"))
        df_val = pd.read_csv(os.path.join(dataFolder, "val.csv"))
        df_test = pd.read_csv(os.path.join(dataFolder, "test.csv"))

        train_dataset = DTIDataset(df_train.index.values, df_train)
        valid_dataset = DTIDataset(df_val.index.values, df_val)
        test_dataset = DTIDataset(df_test.index.values, df_test)

        return train_dataset, valid_dataset, test_dataset

    else:
        df_train_source = pd.read_csv(os.path.join(dataFolder, "source_train.csv"))
        df_train_target = pd.read_csv(os.path.join(dataFolder, "target_train.csv"))
        df_test_target = pd.read_csv(os.path.join(dataFolder, "target_test.csv"))

        train_source_dataset = DTIDataset(df_train_source.index.values, df_train_source)
        train_target_dataset = DTIDataset(df_train_target.index.values, df_train_target)
        test_target_dataset = DTIDataset(df_test_target.index.values, df_test_target)

        return train_source_dataset, train_target_dataset, test_target_dataset


def get_dataloader(*datasets, batchsize, num_workers, collate_fn, is_da, da_task, **kwargs):
    params = {
        "batch_size": batchsize,
        "shuffle": True,
        "num_workers": num_workers,
        "drop_last": True,
        "collate_fn": collate_fn,
    }

    if not is_da:
        # If domain adaptation is not used
        if not da_task:
            train_dataset, valid_dataset, test_dataset = datasets
            # If in-domain splitting strategy is used
            train_dataloader = DataLoader(train_dataset, **params)
            params.update({"shuffle": False, "drop_last": False})
            valid_dataloader = DataLoader(valid_dataset, **params)
            test_dataloader = DataLoader(test_dataset, **params)

        else:
            train_dataset, _, test_target_dataset = datasets
            # If cross-domain splitting strategy is used
            train_dataloader = DataLoader(train_dataset, **params)
            params.update({"shuffle": False, "drop_last": False})
            valid_dataloader = DataLoader(test_target_dataset, **params)
            test_dataloader = DataLoader(test_target_dataset, **params)
    else:
        # If domain adaptation is used, and cross-domain splitting strategy is used
        train_dataset, train_target_dataset, test_target_dataset = datasets
        source_dataloader = DataLoader(train_dataset, **params)
        target_dataloader = DataLoader(train_target_dataset, **params)
        n_batches = max(len(source_dataloader), len(target_dataloader))
        train_dataloader = MultiDataLoader(
            dataloaders=[source_dataloader, target_dataloader], n_batches=n_batches
        )  # used to be named as multi_generator

        params.update({"shuffle": False, "drop_last": False})
        valid_dataloader = DataLoader(
            test_target_dataset, **params
        )  # validation set is the same as test set, as in the paper
        test_dataloader = DataLoader(test_target_dataset, **params)

    return train_dataloader, valid_dataloader, test_dataloader


def get_model(config, **kwargs):
    model_config = parse_config(config)
    return DrugbanTrainer(
<<<<<<< HEAD
        model=DrugBAN(model_config),
        solver_lr=config["SOLVER"]["LEARNING_RATE"],
        num_classes=config["DECODER"]["BINARY"],
        batch_size=config["SOLVER"]["BATCH_SIZE"],
=======
        model=DrugBAN(**config),
        solver_lr=config.SOLVER.LEARNING_RATE,
        num_classes=config.DECODER.BINARY,
        batch_size=config.SOLVER.BATCH_SIZE,
>>>>>>> f440e0a0
        # --- domain adaptation parameters ---
        is_da=config.DA.USE,
        solver_da_lr=config.SOLVER.DA_LEARNING_RATE,
        da_init_epoch=config.DA.INIT_EPOCH,
        da_method=config.DA.METHOD,
        original_random=config.DA.ORIGINAL_RANDOM,
        use_da_entropy=config.DA.USE_ENTROPY,
        da_random_layer=config.DA.RANDOM_LAYER,
        # --- discriminator parameters ---
<<<<<<< HEAD
        da_random_dim=config["DA"]["RANDOM_DIM"],
        decoder_in_dim=config["DECODER"]["IN_DIM"],
    )


def parse_config(raw_config: dict) -> FullConfig:
    return FullConfig(
        DRUG=DrugConfig(**raw_config["DRUG"]),
        PROTEIN=ProteinConfig(**raw_config["PROTEIN"]),
        DECODER=DecoderConfig(**raw_config["DECODER"]),
        BCN=BCNConfig(**raw_config["BCN"]),
    )
=======
        da_random_dim=config.DA.RANDOM_DIM,
        decoder_in_dim=config.DECODER.IN_DIM,
    )


def get_model_from_ckpt(ckpt_path, config):
    return DrugbanTrainer.load_from_checkpoint(
        checkpoint_path=ckpt_path,
        model=DrugBAN(**config),
        solver_lr=config.SOLVER.LEARNING_RATE,
        num_classes=config.DECODER.BINARY,
        batch_size=config.SOLVER.BATCH_SIZE,
        # --- domain adaptation parameters ---
        is_da=config.DA.USE,
        solver_da_lr=config.SOLVER.DA_LEARNING_RATE,
        da_init_epoch=config.DA.INIT_EPOCH,
        da_method=config.DA.METHOD,
        original_random=config.DA.ORIGINAL_RANDOM,
        use_da_entropy=config.DA.USE_ENTROPY,
        da_random_layer=config.DA.RANDOM_LAYER,
        # --- discriminator parameters ---
        da_random_dim=config.DA.RANDOM_DIM,
        decoder_in_dim=config.DECODER.IN_DIM,
    )


def get_test_dataset(dataFolder):
    df_test_target = pd.read_csv(dataFolder)
    test_target_dataset = DTIDataset(df_test_target.index.values, df_test_target)
    return test_target_dataset


def get_test_dataloader(dataset, batchsize, num_workers, collate_fn):
    test_dataloader = DataLoader(
        dataset, batch_size=batchsize, num_workers=num_workers, collate_fn=collate_fn, shuffle=False, drop_last=True
    )
    return test_dataloader
>>>>>>> f440e0a0
<|MERGE_RESOLUTION|>--- conflicted
+++ resolved
@@ -84,17 +84,10 @@
 def get_model(config, **kwargs):
     model_config = parse_config(config)
     return DrugbanTrainer(
-<<<<<<< HEAD
-        model=DrugBAN(model_config),
-        solver_lr=config["SOLVER"]["LEARNING_RATE"],
-        num_classes=config["DECODER"]["BINARY"],
-        batch_size=config["SOLVER"]["BATCH_SIZE"],
-=======
         model=DrugBAN(**config),
         solver_lr=config.SOLVER.LEARNING_RATE,
         num_classes=config.DECODER.BINARY,
         batch_size=config.SOLVER.BATCH_SIZE,
->>>>>>> f440e0a0
         # --- domain adaptation parameters ---
         is_da=config.DA.USE,
         solver_da_lr=config.SOLVER.DA_LEARNING_RATE,
@@ -104,20 +97,6 @@
         use_da_entropy=config.DA.USE_ENTROPY,
         da_random_layer=config.DA.RANDOM_LAYER,
         # --- discriminator parameters ---
-<<<<<<< HEAD
-        da_random_dim=config["DA"]["RANDOM_DIM"],
-        decoder_in_dim=config["DECODER"]["IN_DIM"],
-    )
-
-
-def parse_config(raw_config: dict) -> FullConfig:
-    return FullConfig(
-        DRUG=DrugConfig(**raw_config["DRUG"]),
-        PROTEIN=ProteinConfig(**raw_config["PROTEIN"]),
-        DECODER=DecoderConfig(**raw_config["DECODER"]),
-        BCN=BCNConfig(**raw_config["BCN"]),
-    )
-=======
         da_random_dim=config.DA.RANDOM_DIM,
         decoder_in_dim=config.DECODER.IN_DIM,
     )
@@ -155,4 +134,12 @@
         dataset, batch_size=batchsize, num_workers=num_workers, collate_fn=collate_fn, shuffle=False, drop_last=True
     )
     return test_dataloader
->>>>>>> f440e0a0
+
+
+def parse_config(raw_config: dict) -> FullConfig:
+    return FullConfig(
+        DRUG=DrugConfig(**raw_config["DRUG"]),
+        PROTEIN=ProteinConfig(**raw_config["PROTEIN"]),
+        DECODER=DecoderConfig(**raw_config["DECODER"]),
+        BCN=BCNConfig(**raw_config["BCN"]),
+    )