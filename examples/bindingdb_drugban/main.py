--- conflicted
+++ resolved
@@ -46,17 +46,16 @@
     pl.seed_everything(SEED, workers=True)
 
     # ---- setup dataset ----
-<<<<<<< HEAD
+    dataFolder = os.path.join(f"./datasets/{cfg.DATA.DATASET}", str(cfg.DATA.SPLIT))
+    if not os.path.exists(dataFolder):
+        raise FileNotFoundError(
+            f"Dataset folder {dataFolder} does not exist. Please check if the data folder exists.\n"
+            f"If you haven't downloaded the data, please follow the dataset guidance at https://github.com/pykale/pykale/tree/main/examples/bindingdb_drugban#datasets"
+        )
     data_path = os.path.join(f"./datasets/{cfg.DATA.DATASET}", str(cfg.DATA.SPLIT))
     if not os.path.exists(data_path):
         raise FileNotFoundError(
             f"Dataset folder {data_path} does not exist. Please check if the data folder exists.\n"
-=======
-    dataFolder = os.path.join(f"./datasets/{cfg.DATA.DATASET}", str(cfg.DATA.SPLIT))
-    if not os.path.exists(dataFolder):
-        raise FileNotFoundError(
-            f"Dataset folder {dataFolder} does not exist. Please check if the data folder exists.\n"
->>>>>>> f440e0a0
             f"If you haven't downloaded the data, please follow the dataset guidance at https://github.com/pykale/pykale/tree/main/examples/bindingdb_drugban#datasets"
         )
     if not cfg.DA.TASK:
